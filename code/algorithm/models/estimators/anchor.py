--- conflicted
+++ resolved
@@ -65,14 +65,9 @@
             for i in range(self.class_count):
                 if self.outlier_percentile > 0 and self.outlier_percentile < 100:
                     # TODO: reference source code
-<<<<<<< HEAD
                     eta_thresh = np.percentile(
                         noisy_posteriors[:, i], self.outlier_percentile, interpolation="higher"
                     )
-=======
-                    eta_thresh = np.percentile(noisy_posteriors[:, i], 90, interpolation="higher")
-                    # eta_thresh = 0.5
->>>>>>> a18eebe6
                     robust_posteriors = noisy_posteriors[
                         torch.where(noisy_posteriors[:, i] < eta_thresh)
                     ]
@@ -82,11 +77,4 @@
                 else:
                     anchor_point = noisy_posteriors[torch.argmax(noisy_posteriors[:, i])]
 
-<<<<<<< HEAD
-                self.transitions[i, :] = anchor_point
-=======
-                self.transitions[i, :] = anchor_point
-            # Row normalise
-            # row_sums = self.transitions.sum(axis=0)
-            # self.transitions /= row_sums[:, np.newaxis]
->>>>>>> a18eebe6
+                self.transitions[i, :] = anchor_point